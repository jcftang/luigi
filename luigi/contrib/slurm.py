--- conflicted
+++ resolved
@@ -18,7 +18,6 @@
 """
 Slurm batch system Tasks.
 
-<<<<<<< HEAD
 Adapted by Jimmy Tang <jtang@voysis.com> from the luigi/contrib/sge.py by Jake Feala (@jfeala)
 
 Slurm is a job scheduler used to allocate compute resources on a shared cluster. Jobs are submitted using
@@ -61,161 +60,18 @@
 import subprocess
 import sys
 import time
-=======
-Adapted by Jimmy Tang <jtang@voysis.com> from the sge.py by Jake Feala (@jfeala)
-Further adapted by Nathan Tsoi <nathan@vertile.com>
-
-Adapted by Jake Feala (@jfeala) from
-`LSF extension <https://github.com/dattalab/luigi/blob/lsf/luigi/lsf.py>`_
-by Alex Wiltschko (@alexbw)
-Maintained by Jake Feala (@jfeala)
-
-Slurm is a job scheduler used to allocate compute resources on a
-shared cluster. Jobs are submitted using the ``sbatch`` command and monitored
-using ``scontrol``. To get started, install luigi on all nodes.
-
-To run luigi workflows on an Slurm cluster, subclass
-:class:`luigi.contrib.slurm.SlurmTask` as you would any :class:`luigi.Task`,
-but override the ``work()`` method, instead of ``run()``, to define the job
-code. Then, run your Luigi workflow from the master node, assigning > 1
-``workers`` in order to distribute the tasks in parallel across the cluster.
-
-The following is an example usage (and can also be found in ``slurm_tests.py``)
-
-.. code-block:: python
-
-    import logging
-    import luigi
-    import os
-    from luigi.contrib.slurm import SlurmTask
-
-    logger = logging.getLogger('luigi-interface')
-
-
-    class TestJobTask(SlurmTask):
-
-        i = luigi.Parameter()
-
-        def work(self):
-            logger.info('Running test job...')
-            with open(self.output().path, 'w') as f:
-                f.write('this is a test')
-
-        def output(self):
-            return luigi.LocalTarget(os.path.join('/home', 'testfile_' + str(self.i)))
-
-
-    if __name__ == '__main__':
-        tasks = [TestJobTask(i=str(i), ntasks=i+1) for i in range(3)]
-        luigi.build(tasks, local_scheduler=True, workers=3)
-
-
-The ``ntasks`` parameter allows you to define different compute
-resource requirements for each task. In this example, the third Task
-asks for 3 CPU slots. If your cluster only contains nodes with 2
-CPUs, this task will hang indefinitely in the queue. See the docs for
-:class:`luigi.contrib.slurm.SlurmTask` for other Slurm parameters. As
-for any task, you can also set these in your luigi configuration file
-as shown below.
-
-    [SlurmTask]
-    shared-tmp-dir = /home
-    ntasks = 2
-
-"""
-
-# This extension is modeled after the hadoop.py approach.
-#
-# Implementation notes
-# The procedure:
-# - Pickle the current task
-# - Construct a sbatch argument that runs a generic runner function with the path to the pickled class
-# - Runner function loads the class from pickle
-# - Runner function hits the work button on it
-
-import itertools
-import luigi
-import os
-import pprint
-import logging
-import shutil
-import subprocess
-import sys
-import time
-import random
->>>>>>> 6956b1f7
-
 try:
     import cPickle as pickle
 except ImportError:
     import pickle
 
-<<<<<<< HEAD
 import luigi
 from luigi.contrib.hadoop import create_packages_archive
-
 from cloacina.luigi.framework import remote_runner
-=======
-from luigi.contrib import slurm_runner
-
-POLL_TIME = 15  # decided to hard-code rather than configure here
-MEM_RETRY_MAX_RETRIES = 10 # some hard limit to the maximum number of memory-related error retries
-MEM_RETRY_MAX_MEM = 128000 # hard memory limit per task on retry
-
-class slurm(luigi.Config):
-    ntasks = luigi.IntParameter(default=1, significant=False)
-    mem = luigi.IntParameter(default=4000, significant=False)
-    mem_retries = luigi.IntParameter(default=3, significant=False,
-        description="retries n times, doubling the memory each run if a task "
-        "fails on an out of memory error")
-    gres = luigi.Parameter(default='', significant=False)
-    partition = luigi.Parameter(default='', significant=False)
-    time = luigi.Parameter(default='', significant=False)
-    shared_tmp_dir = luigi.Parameter(default='/home', significant=False)
-    work_dir = luigi.Parameter(default='', significant=False,
-        description="Location of our environment, must be a directory "
-        "shared across all executors.")
-    job_name_format = luigi.Parameter(
-        significant=False, default='', description="A string that can be "
-        "formatted with class variables to name the job with sbatch.")
-    run_locally = luigi.BoolParameter(
-        significant=False,
-        description="run locally instead of on the cluster")
-    poll_time = luigi.IntParameter(
-        significant=False, default=POLL_TIME,
-        description="specify the wait time to poll scontrol for the job status")
-    dont_remove_tmp_dir = luigi.BoolParameter(
-        significant=False,
-        description="don't delete the temporary directory used (for debugging)")
-
-# see http://code.activestate.com/recipes/580745-retry-decorator-in-python/
-def retry(delays=(0, 1, 5, 30, 180, 600, 3600),
-          exception=Exception,
-          report=lambda *args: None):
-    def wrapper(function):
-        def wrapped(*args, **kwargs):
-            problems = []
-            for delay in itertools.chain(delays, [None]):
-                try:
-                    return function(*args, **kwargs)
-                except exception as problem:
-                    problems.append(problem)
-                    if delay is None:
-                        report("retryable failed definitely:", problems)
-                        raise
-                    else:
-                        report("retryable failed:", problem,
-                               "-- delaying for %ds" % delay)
-                        time.sleep(delay)
-        return wrapped
-    return wrapper
-
->>>>>>> 6956b1f7
 
 logger = logging.getLogger('luigi-interface')
 
 
-<<<<<<< HEAD
 def retry(delays=(0, 1, 5, 30, 180, 600, 3600), exception=Exception, report=lambda *args: None):
     """
     See: http://code.activestate.com/recipes/580745-retry-decorator-in-python/
@@ -239,28 +95,17 @@
         return wrapped
 
     return wrapper
-=======
+
+
 @retry()
 def _parse_job_state(job_id):
-    """Parse "state" from 'scontrol show jobid=ID -o' output
->>>>>>> 6956b1f7
-
-
-@retry()
-def _parse_job_state(job_id):
-    """
-<<<<<<< HEAD
+    """
     Parse "state" from 'scontrol show jobid=ID -o' output.
 
     Returns state for the scontrol output, Returns 'u' if `scontrol`
     output is empty or job_id is not found.
     """
-    job_out = subprocess.check_output(
-        ['scontrol', '-o', 'show', "jobid={}".format(job_id)]
-    ).decode()
-=======
     job_out = subprocess.check_output(['scontrol', '-o', 'show', "jobid={}".format(job_id)]).decode()
->>>>>>> 6956b1f7
     job_line = job_out.split()
     job_map = {}
     for job in job_line:
@@ -268,12 +113,7 @@
         try:
             job_map[job_s[0]] = job_s[1]
         except Exception as e:
-<<<<<<< HEAD
             logger.error("No value found for {}".format(job_s[0]))
-=======
-            print("No value found for " + job_s[0])
-            print(e)
->>>>>>> 6956b1f7
 
     return job_map.get('JobState', 'u')
 
@@ -284,27 +124,12 @@
     """
     sbatch_template = """#!/bin/bash
     {cmd}"""
-<<<<<<< HEAD
+
     submit_cmd = ['sbatch', '--parsable', '-o', '{outfile}', '-e', '{errfile}']
 
     for param in sbatch_params:
         submit_cmd.extend([param])
 
-=======
-    submit_cmd = ['sbatch', '--parsable',
-                  '-o', '{outfile}',
-                  '-e', '{errfile}',
-                  '--ntasks', '{ntasks}',
-                  '--mem', '{mem}',
-                  '-J', '{job_name}',
-                  ]
-    if gres != '':
-        submit_cmd.extend(['--gres',  '{gres}'])
-    if partition != '':
-        submit_cmd.extend(['--partition',  '{partition}'])
-    if time != '':
-        submit_cmd.extend(['--time', '{time}'])
->>>>>>> 6956b1f7
     submit_cmd.append('{sbatchfile}')
     submit_template = ' '.join(submit_cmd)
 
@@ -316,20 +141,9 @@
     )
 
 
-<<<<<<< HEAD
 @retry()
 def _run_sbatch_command(submit_cmd):
     return subprocess.check_output(submit_cmd, shell=True)
-=======
-
-@retry()
-def _sbatch(submit_cmd):
-    output = subprocess.check_output(submit_cmd, shell=True)
-    return output
-
-
-class SlurmTask(luigi.Task):
->>>>>>> 6956b1f7
 
 
 class SlurmTask(luigi.Task):
@@ -343,7 +157,6 @@
         command. It is up to the user to ensure that this results in a valid sbatch
         command. See the docstring at the top of the file for an example of this.
     - shared_tmp_dir: Shared drive accessible from all nodes in the cluster.
-<<<<<<< HEAD
         Task classes and dependencies are pickled to a temporary folder on
         this drive. The default is ``/home``.
     - run_locally: Run locally instead of on the cluster.
@@ -396,92 +209,11 @@
         (see init method).
         """
         return self.my_upstream
-=======
-          Run method is pickled to a temporary folder in this path.
-    - job_name_format: String that can be passed in to customize the job name
-        string passed to sbatch; e.g. "Task123_{task_family}_{ntasks}...".
-    - job_name: Exact job name to pass to sbatch.
-    - run_locally: Run locally instead of on the cluster.
-    - poll_time: the length of time to wait in order to poll the job
-    - dont_remove_tmp_dir: Instead of deleting the temporary directory, keep it.
-
-    """
-
-    slurm_config = slurm()
-
-    job_name = luigi.Parameter(
-        significant=False, default='',
-        description="Explicit job name given via sbatch.")
-
-    def __init__(self, *args, **kwargs):
-        super(SlurmTask, self).__init__(*args, **kwargs)
-        if self.job_name != '':
-            # use explicitly provided job name
-            pass
-        elif self.job_name_format != '':
-            # define the job name with the provided format
-            self.job_name = self.job_name_format.format(
-                task_family=self.task_family, **self.__dict__)
-        else:
-            # default to the task family
-            self.job_name = self.task_family
->>>>>>> 6956b1f7
-
-        if not hasattr(self, 'mem') or self.mem is None:
-            self.mem = self.slurm_config.mem
-
-        if not hasattr(self, 'mem_retries') or self.mem_retries is None:
-            self.mem_retries = self.slurm_config.mem_retries
-
-        if not hasattr(self, '_mem_retry') or self._mem_retry is None:
-            self._mem_retry = 0
-
 
     def __str__(self):
         return '\n'.join([
-            pprint.pformat(vars(self.slurm_config), indent=2),
             pprint.pformat(vars(self), indent=2)
         ])
-
-    @property
-    def ntasks(self):
-        return self.slurm_config.ntasks
-
-    @property
-    def gres(self):
-        return self.slurm_config.gres
-
-    @property
-    def partition(self):
-        return self.slurm_config.partition
-
-    @property
-    def time(self):
-        return self.slurm_config.time
-
-    @property
-    def shared_tmp_dir(self):
-        return self.slurm_config.shared_tmp_dir
-
-    @property
-    def work_dir(self):
-        return self.slurm_config.work_dir
-
-    @property
-    def job_name_format(self):
-        return self.slurm_config.job_name_format
-
-    @property
-    def run_locally(self):
-        return self.slurm_config.run_locally
-
-    @property
-    def poll_time(self):
-        return self.slurm_config.poll_time
-
-    @property
-    def dont_remove_tmp_dir(self):
-        return self.slurm_config.dont_remove_tmp_dir
 
     def _fetch_task_failures(self):
         """
@@ -503,7 +235,6 @@
         return errors
 
     def _fetch_task_out(self):
-<<<<<<< HEAD
         """
         Read the file containing the task stdout.
         """
@@ -527,15 +258,6 @@
 
         with open(logger_file, 'r') as f:
             output = f.readlines()
-
-=======
-        if not os.path.exists(self.outfile):
-            logger.info('No output file')
-            return []
-        with open(self.outfile, "r") as f:
-            output = f.readlines()
->>>>>>> 6956b1f7
-        return output
 
     def _init_local(self):
         """
@@ -551,7 +273,6 @@
         os.makedirs(self.tmp_dir)
 
         # Dump the code to be run into a pickle file
-<<<<<<< HEAD
         logging.debug('Dumping pickled class to {}'.format(self.tmp_dir))
         self._dump(self.tmp_dir)
 
@@ -562,14 +283,33 @@
             create_packages_archive(packages, os.path.join(self.tmp_dir, "packages.tar"))
 
     def run(self):
-        logger.info("Running {} as a Slurm job".format(self.task_family))
-=======
-        self._dump(self.tmp_dir)
+        self.init_vars()
+        if self.run_locally:
+            self.work()
+        else:
+            self._init_local()
+            self._run_job()
+
+    def init_vars(self):
+        """
+        This can be used to initialise variables that won't be available in the Slurm environment,
+        e.g. information from other Luigi tasks. Save them in object variables so that they are
+        serialised before work() is called.
+        """
+        pass
+    def work(self):
+        """
+        Override this method, rather than ``run()``,  for your actual work.
+        """
+        pass
 
     def _dump(self, out_dir=''):
-        """Dump instance to file."""
+        """
+        Dump instance to file.
+        """
         with self.no_unpicklable_properties():
-            self.job_file = os.path.join(out_dir, 'job.pickle')
+            self.job_file = os.path.join(out_dir, 'job-instance.pickle')
+
             if self.__module__ == '__main__':
                 d = pickle.dumps(self, 0).decode()
                 module_name = os.path.basename(sys.argv[0]).rsplit('.', 1)[0]
@@ -578,78 +318,6 @@
             else:
                 pickle.dump(self, open(self.job_file, "wb"))
 
-    def run(self):
->>>>>>> 6956b1f7
-        self.init_vars()
-        if self.run_locally:
-            self.work()
-        else:
-            self._init_local()
-<<<<<<< HEAD
-            self._run_job()
-
-    def init_vars(self):
-        """
-        This can be used to initialise variables that won't be available in the Slurm environment,
-        e.g. information from other Luigi tasks. Save them in object variables so that they are
-        serialised before work() is called.
-        """
-        pass
-=======
-            # retry on memory errors only, avoiding a while(1){} loop in favor of a hard limit
-            for i in range(0, MEM_RETRY_MAX_RETRIES):
-                try:
-                    self._run_job()
-                except OutOfMemoryError as e:
-                    # give up after configured number of retries
-                    if self._mem_retry > self.mem_retries:
-                        raise e
-                    # double memory allocation, up to some hard limit
-                    self.mem = self.mem * 2
-                    if self.mem > MEM_RETRY_MAX_MEM:
-                        raise e
-                    # bump the retry count
-                    self._mem_retry += 1
-                # done running the job
-                break
-            # The procedure:
-            # - Pickle the run method
-            # - Construct a sbatch argument that runs a generic runner function with the path to the run method
-            # - Runner function loads the run method
-            # - Runner class untars the dependencies
-            # - Runner function hits the button on the class's work() method
->>>>>>> 6956b1f7
-
-    def init_vars(self):
-        """
-        Initialise vars here that won't be available in the slurm environment,
-        e.g. information from other luigi tasks.
-        Save them in object variables so that they are serialised before work() is called.
-        """
-        pass
-
-    def work(self):
-        """
-        Override this method, rather than ``run()``,  for your actual work.
-        """
-        pass
-
-<<<<<<< HEAD
-    def _dump(self, out_dir=''):
-        """
-        Dump instance to file.
-        """
-        with self.no_unpicklable_properties():
-            self.job_file = os.path.join(out_dir, 'job-instance.pickle')
-
-            if self.__module__ == '__main__':
-                d = pickle.dumps(self, 0).decode()
-                module_name = os.path.basename(sys.argv[0]).rsplit('.', 1)[0]
-                d = d.replace('(c__main__', "(c" + module_name)
-                open(self.job_file, "w").write(d)
-            else:
-                pickle.dump(self, open(self.job_file, "wb"))
-
     def _run_job(self):
         # Build a sbatch argument that will run remote_runner.py on the directory we've specified
         runner_path = remote_runner.__file__
@@ -663,56 +331,31 @@
                 os.path.join(self.tmp_dir, "runner.log"))  
         if not self.tarball:
             job_cmd += ' "--no-tarball"'
-=======
-    def _run_job(self):
-        # Build a sbatch argument that will run sge_runner.py on the directory we've specified
-        runner_path = slurm_runner.__file__
-        if runner_path.endswith("pyc"):
-            runner_path = runner_path[:-3] + "py"
-        job_str = 'cd "{}"; python {} --tmp-dir "{}"'.format(
-            (self.work_dir if len(self.work_dir) else os.getcwd()), runner_path, self.tmp_dir
-        )
->>>>>>> 6956b1f7
 
         # Build sbatch file and submit command
         self.outfile = os.path.join(self.tmp_dir, 'job.out')
         self.errfile = os.path.join(self.tmp_dir, 'job.err')
         sbatchfile = os.path.join(self.tmp_dir, '{}.sbatch'.format(self.task_family))
-<<<<<<< HEAD
         submit_cmd = _build_submit_command(
             self.sbatch_params, job_cmd, self.outfile, self.errfile, sbatchfile
         )
-=======
-        submit_cmd = _build_submit_command(job_str, self.task_family, self.outfile,
-                                           self.errfile, self.ntasks, self.mem,
-                                           self.gres, self.partition, self.time, sbatchfile)
->>>>>>> 6956b1f7
         logger.debug('sbatch command: {}'.format(submit_cmd))
 
         # Submit the job and get the job ID.
         cwd = os.getcwd()
         os.chdir(self.tmp_dir)
-<<<<<<< HEAD
         output = _run_sbatch_command(submit_cmd)
-=======
-        output = _sbatch(submit_cmd)
->>>>>>> 6956b1f7
         os.chdir(cwd)
         self.job_id = output.decode().strip()
         logger.debug("Submitted job to Slurm with job id: {}".format(self.job_id))
 
         successful = self._track_job()
 
-<<<<<<< HEAD
         if not successful:
             raise RuntimeError('Slurm job did not complete')
-=======
-        successful, stderr, stdout, elapsed = self._track_job()
->>>>>>> 6956b1f7
 
         if self.remove_tmp_dir:
             logger.info('Removing temporary directory {}'.format(self.tmp_dir))
-<<<<<<< HEAD
             if os.path.exists(self.tmp_dir):
                 shutil.rmtree(self.tmp_dir, ignore_errors=True)
 
@@ -742,35 +385,30 @@
                     + '\n'.join(self._fetch_task_out())
                 )
                 self._print_logger_output("\n".join(self._fetch_logger_output()))
-=======
-            if (os.path.exists(self.tmp_dir)):
-                shutil.rmtree(self.tmp_dir, ignore_errors=True)
-
-        # stop here if the job was not successful
-        if not successful:
-            raise SlurmError('Slurm job has FAILED:', stdout, stderr, elapsed)
 
     def _track_job(self):
+        """
+        Track the job state in the Slurm scheduler and log the output when it terminates.
+        """
         successful = False
         start = time.time()
         while True:
-            # Sleep for a little bit
-            time.sleep(self.poll_time)
-
-            # See what the job's up to
-            # ASSUMPTION
             job_status = _parse_job_state(self.job_id)
-            elapsed = float(time.time() - start)
             if job_status == 'RUNNING' or job_status == 'COMPLETING':
-                logger.info('Job is running ({:0.1f} seconds elapsed)...'.format(elapsed))
+                logger.info(
+                    'Job is running ({:0.1f} seconds elapsed)...'.format(float(time.time() - start))
+                )
             elif job_status == 'PENDING':
-                logger.info('Job is pending ({:0.1f} seconds elapsed)...'.format(elapsed))
+                logger.info(
+                    'Job is pending ({:0.1f} seconds elapsed)...'.format(float(time.time() - start))
+                )
             elif 'FAILED' in job_status:
-                logger.error('Job has FAILED')
-                break
-            elif 'CANCELLED' in job_status:
-                logger.error('Job has been CANCELLED')
->>>>>>> 6956b1f7
+                logger.error(
+                    'Job has FAILED:\n'
+                    + '\n'.join(self._fetch_task_failures())
+                    + '\n'.join(self._fetch_task_out())
+                )
+                self._print_logger_output("\n".join(self._fetch_logger_output()))
                 break
             elif 'CANCELLED' in job_status:
                 logger.error(
@@ -791,45 +429,21 @@
                         logger.error(error)
                 self._print_logger_output("".join(self._fetch_logger_output()))
                 break
-            elif job_status == 'OUT_OF_MEMORY':
-                logger.error('Job ran OUT_OF_MEMORY')
-                raise OutOfMemoryError(
-                    "job status isn't one of ['RUNNING', 'PENDING', 'COMPLETED', 'FAILED', 'CANCELLED', 'u']: {}".format(job_status),
-                    '\n'.join(self._fetch_task_out()),
-                    '\n'.join(self._fetch_task_failures())
-                )
-                break
             else:
                 logger.info('Job status is UNKNOWN!')
                 logger.info('Status is : {}'.format(job_status))
-<<<<<<< HEAD
                 raise Exception(
                     "job status isn't one of ['RUNNING', 'PENDING', 'COMPLETED', 'FAILED', 'CANCELLED', 'u']: %s"
                     % job_status
                 )
             time.sleep(self.poll_time)
-=======
-                raise SlurmError(
-                    "job status isn't one of ['RUNNING', 'PENDING', 'COMPLETED', 'FAILED', 'CANCELLED', 'u']: {}".format(job_status),
-                    '\n'.join(self._fetch_task_out()),
-                    '\n'.join(self._fetch_task_failures())
-                )
-        stdout = '\n'.join(self._fetch_task_out())
-        stderr = '\n'.join(self._fetch_task_failures())
-        return (successful, stderr, stdout, elapsed)
->>>>>>> 6956b1f7
 
         return successful
 
-<<<<<<< HEAD
-
-class LocalSlurmTask(SlurmTask):
-    """
-    A local version of SlurmTask, for easier debugging.
-=======
-class LocalSlurmTask(SlurmTask):
-    """A local version of SlurmTask, for easier debugging.
->>>>>>> 6956b1f7
+
+class LocalSlurmJobTask(SlurmJobTask):
+    """
+    A local version of SlurmJobTask, for easier debugging.
 
     This version skips the ``sbatch`` steps and simply runs ``work()``
     on the local node, so you don't need to be on a Slurm cluster to
@@ -837,23 +451,4 @@
     """
 
     def run(self):
-        self.work()
-
-
-class SlurmError(RuntimeError):
-    def __init__(self, message, out=None, err=None, elapsed=None):
-        super(SlurmError, self).__init__(message, out, err)
-        self.message = message
-        self.out = out
-        self.err = err
-        self.elapsed = elapsed
-
-    def __str__(self):
-        info = "Task Time Elapsed {}:\n{}".format(self.elapsed, self.message)
-        if self.out:
-            info += "\nSTDOUT: " + str(self.out)
-        if self.err:
-            info += "\nSTDERR: " + str(self.err)
-        return info
-
-class OutOfMemoryError(SlurmError): pass+        self.work()